from flask_jwt_extended import (
    create_access_token,
    create_refresh_token,
    get_jwt_identity,
)
from pydantic import ValidationError
from app.models import User
from app.extensions import db
from app.services import UserService
from app.services.email_service import EmailService
from app.schemas.user_schema import UserUpdateSchema, UserResponseSchema
from app.schemas.auth_schema import RegisterSchema, LoginSchema
from app.utils import (
    success_response,
    error_response,
    validation_error_response,
    not_found_response,
    unauthorized_response,
    internal_error_response,
)


def _format_validation_errors(e: ValidationError):
    """Helper to format Pydantic validation errors for consistent API response."""
    field_errors = {}
    for error in e.errors():
        field_name = error["loc"][0] if error["loc"] else "unknown"
        if field_name not in field_errors:
            field_errors[field_name] = []
        field_errors[field_name].append(error["msg"])
    return validation_error_response(field_errors)


def signup_controller(data):
    """Handle user registration with validation using RegisterSchema."""
    try:
        if not data:
            return error_response("JSON payload required", 400)

        # Validate using RegisterSchema (from auth_schema)
        try:
            user_data = RegisterSchema(**data)
        except ValidationError as e:
            return _format_validation_errors(e)

        # Check if user already exists
        user_service = UserService()
        if user_service.find_by_email(user_data.email):
            return error_response("Email already registered", 409)
        
        # Create new user using service
        user = user_service.create_user(
            email=user_data.email,
            password=user_data.password,
            first_name=user_data.first_name,
            last_name=user_data.last_name,
            phone=user_data.phone_number,
        )

        # Send verification email
        email_service = EmailService()
        email_sent = email_service.send_verification_email(
            user_email=user.email,
            user_name=user.full_name,
            verification_uuid=user.uuid
        )

        response_message = "User created successfully. Please check your email to verify your account."
        if not email_sent:
            response_message += " (Note: Verification email could not be sent)"

        return success_response(
<<<<<<< HEAD
            message="User created successfully",
            data={"user": UserResponseSchema.model_validate(user).model_dump()},
            status_code=201,
=======
            message=response_message,
            data={
                'user': UserResponseSchema.model_validate(user).model_dump(),
                'verification_email_sent': email_sent
            },
            status_code=201
>>>>>>> 5df903e8
        )

    except Exception as e:
        db.session.rollback()
        # Optionally log the exception here
        return internal_error_response()


def login_controller(data):
    """Handle user login with validation using LoginSchema."""
    try:
        if not data:
            return error_response("JSON payload required", 400)

        # Validate using LoginSchema (from auth_schema)
        try:
            login_data = LoginSchema(**data)
        except ValidationError as e:
            return _format_validation_errors(e)

        # Find user using service
        user_service = UserService()
        user = user_service.authenticate_user(login_data.email, login_data.password)

        if not user:
            return unauthorized_response("Invalid email or password")

        if not user.is_active:
            return unauthorized_response("Account is deactivated")

        # Optional: Check if email is verified (uncomment to require email verification for login)
        # if not user.is_verified:
        #     return error_response(
        #         "Please verify your email address before logging in. Check your inbox for a verification link.",
        #         403
        #     )

        # Create access and refresh tokens
        access_token = create_access_token(identity=str(user.id))
        refresh_token = create_refresh_token(identity=str(user.id))

        return success_response(
            message="Login successful",
            data={
                "user": user.to_dict(),
                "access_token": access_token,
                "refresh_token": refresh_token,
            },
        )

    except Exception as e:
        # Optionally log the exception here
        return internal_error_response()


def get_profile_controller(current_user_id):
    try:
        user_service = UserService()
        user = user_service.get_by_id(current_user_id)

        if not user:
            return not_found_response("User")

        return success_response(
            message="Profile retrieved successfully",
            data={"user": UserResponseSchema.model_validate(user).model_dump()},
        )

    except ValueError:
        return error_response("Invalid user ID in token", 400)
    except Exception as e:
        return internal_error_response()


def update_profile_controller(current_user_id, data):
    """Handle profile update with validation using UserUpdateSchema."""
    try:
        user_service = UserService()
        user = user_service.get_by_id(current_user_id)

        if not user:
            return not_found_response("User")

        if not data:
            return error_response("JSON payload required", 400)

        # Validate using Pydantic schema
        try:
            update_data = UserUpdateSchema(**data)
        except ValidationError as e:
            return _format_validation_errors(e)

        # Update user using service
        # Convert update_data to dict and ensure phone_number is used
        update_dict = update_data.model_dump(exclude_unset=True)
        updated_user = user_service.update_profile(
            user_id=current_user_id, **update_dict
        )

        return success_response(
            message="Profile updated successfully",
            data={"user": UserResponseSchema.model_validate(updated_user).model_dump()},
        )

    except ValueError:
        return error_response("Invalid user ID in token", 400)
    except Exception as e:
        db.session.rollback()
        # Optionally log the exception here
        return internal_error_response()


def refresh_controller(current_user_id):
    try:
        user_service = UserService()
        user = user_service.get_by_id(current_user_id)

        if not user:
            return not_found_response("User")

        if not user.is_active:
            return unauthorized_response("Account is deactivated")

        # Create new access token
        access_token = create_access_token(identity=str(user.id))

        return success_response(
            message="Access token refreshed successfully",
            data={"access_token": access_token},
        )

    except ValueError:
        return error_response("Invalid user ID in token", 400)
    except Exception as e:
        return internal_error_response()


def verify_email_controller(uuid):
    """Handle email verification using UUID."""
    try:
        if not uuid:
            return error_response("Verification UUID required", 400)

        # Find user by UUID
        user_service = UserService()
        user = user_service.find_by_uuid(uuid)

        if not user:
            return error_response("Invalid or expired verification link", 404)

        if user.is_verified:
            return success_response(
                message="Email already verified",
                data={'verified': True}
            )

        # Update user verification status
        user.is_verified = True
        db.session.commit()

        # Send welcome email
        email_service = EmailService()
        email_service.send_welcome_email(
            user_email=user.email,
            user_name=user.full_name
        )

        return success_response(
            message="Email verified successfully! Welcome to WeRent.",
            data={'verified': True}
        )

    except Exception as e:
        db.session.rollback()
        return internal_error_response()


def resend_verification_controller():
    """Handle resending verification email for the current logged-in user."""
    try:
        # Get current user from JWT token
        current_user_id = get_jwt_identity()
        if not current_user_id:
            return error_response("Authentication required", 401)
        
        # Convert to integer if it's a string
        try:
            user_id = int(current_user_id)
        except (ValueError, TypeError):
            return error_response("Invalid user ID in token", 400)
        
        # Find user by ID from token
        user_service = UserService()
        user = user_service.get_by_id(user_id)

        if not user:
            return error_response("User not found", 404)

        if user.is_verified:
            return error_response("Email already verified", 400)

        if not user.is_active:
            return error_response("Account is deactivated", 403)

        # Send verification email
        email_service = EmailService()
        email_sent = email_service.send_verification_email(
            user_email=user.email,
            user_name=user.full_name,
            verification_uuid=user.uuid
        )

        if email_sent:
            return success_response(
                message="Verification email sent successfully. Please check your inbox.",
                data={'email_sent': True}
            )
        else:
            return error_response("Failed to send verification email. Please try again later.", 500)

    except Exception as e:
        return internal_error_response()<|MERGE_RESOLUTION|>--- conflicted
+++ resolved
@@ -70,18 +70,12 @@
             response_message += " (Note: Verification email could not be sent)"
 
         return success_response(
-<<<<<<< HEAD
-            message="User created successfully",
-            data={"user": UserResponseSchema.model_validate(user).model_dump()},
-            status_code=201,
-=======
             message=response_message,
             data={
                 'user': UserResponseSchema.model_validate(user).model_dump(),
                 'verification_email_sent': email_sent
             },
             status_code=201
->>>>>>> 5df903e8
         )
 
     except Exception as e:
