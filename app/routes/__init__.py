"""
Routes package for WeRent Backend API.
Contains all application route blueprints.
"""

from .main import main_bp
from .auth import auth_bp
from .health import health_bp
from .item import item_bp
<<<<<<< HEAD
from .ticketing import ticketing_bp
=======
from .admin import admin_bp
>>>>>>> 5df903e8
from ..swagger.swagger_ui import swagger_bp

from .review_routes import review_bp
# Import future route blueprints here
# from .gear import gear_bp
# from .rentals import rentals_bp

def register_blueprints(app):
    """Register all application blueprints with the Flask app."""
    app.register_blueprint(main_bp)
    app.register_blueprint(auth_bp)
    app.register_blueprint(health_bp, url_prefix='/api')
    app.register_blueprint(swagger_bp)
    app.register_blueprint(item_bp)
<<<<<<< HEAD
    app.register_blueprint(ticketing_bp)
    app.register_blueprint(review_bp)

=======
    app.register_blueprint(admin_bp)
    
>>>>>>> 5df903e8
    # Register future blueprints here
    # app.register_blueprint(gear_bp)
    # app.register_blueprint(rentals_bp)
    # app.register_blueprint(reviews_bp)

<<<<<<< HEAD
__all__ = ['register_blueprints', 'main_bp', 'auth_bp', 'health_bp', 'swagger_bp', 'ticketing_bp', 'review_bp']
=======
__all__ = ['register_blueprints', 'main_bp', 'auth_bp', 'health_bp', 'swagger_bp', 'admin_bp']
>>>>>>> 5df903e8
<|MERGE_RESOLUTION|>--- conflicted
+++ resolved
@@ -7,11 +7,8 @@
 from .auth import auth_bp
 from .health import health_bp
 from .item import item_bp
-<<<<<<< HEAD
 from .ticketing import ticketing_bp
-=======
 from .admin import admin_bp
->>>>>>> 5df903e8
 from ..swagger.swagger_ui import swagger_bp
 
 from .review_routes import review_bp
@@ -26,21 +23,13 @@
     app.register_blueprint(health_bp, url_prefix='/api')
     app.register_blueprint(swagger_bp)
     app.register_blueprint(item_bp)
-<<<<<<< HEAD
     app.register_blueprint(ticketing_bp)
     app.register_blueprint(review_bp)
+    app.register_blueprint(admin_bp)
 
-=======
-    app.register_blueprint(admin_bp)
-    
->>>>>>> 5df903e8
     # Register future blueprints here
     # app.register_blueprint(gear_bp)
     # app.register_blueprint(rentals_bp)
     # app.register_blueprint(reviews_bp)
 
-<<<<<<< HEAD
-__all__ = ['register_blueprints', 'main_bp', 'auth_bp', 'health_bp', 'swagger_bp', 'ticketing_bp', 'review_bp']
-=======
-__all__ = ['register_blueprints', 'main_bp', 'auth_bp', 'health_bp', 'swagger_bp', 'admin_bp']
->>>>>>> 5df903e8
+__all__ = ['register_blueprints', 'main_bp', 'auth_bp', 'health_bp', 'swagger_bp', 'ticketing_bp', 'review_bp', 'admin_bp']