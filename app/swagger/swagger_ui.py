--- conflicted
+++ resolved
@@ -21,1174 +21,11 @@
         "info": get_api_info(),
         "servers": get_server_urls(),
         "components": {
-<<<<<<< HEAD
-            "securitySchemes": {
-                "BearerAuth": {
-                    "type": "http",
-                    "scheme": "bearer",
-                    "bearerFormat": "JWT",
-                    "description": "Enter JWT token in format: Bearer <token>",
-                }
-            },
-            "schemas": {
-                # Item Models
-                "Item": {
-                    "type": "object",
-                    "properties": {
-                        "id": {"type": "integer", "example": 1},
-                        "name": {"type": "string", "example": "Summer Dress"},
-                        "type": {"type": "string", "example": "Dress"},
-                        "size": {"type": "string", "example": "M"},
-                        "gender": {"type": "string", "example": "Womens"},
-                        "brand": {"type": "string", "example": "Zara"},
-                        "color": {"type": "string", "example": "Red"},
-                        "quantity": {"type": "integer", "example": 3},
-                        "product_code": {"type": "string", "example": "SKU12345"},
-                        "description": {
-                            "type": "string",
-                            "example": "Lightweight summer dress.",
-                        },
-                        "price_per_day": {"type": "number", "example": 15.0},
-                        "rating": {"type": "number", "example": 4.7},
-                        "created_at": {"type": "string", "format": "date-time"},
-                        "updated_at": {"type": "string", "format": "date-time"},
-                        "user_id": {"type": "integer", "example": 2},
-                        "images": {
-                            "type": "array",
-                            "items": {
-                                "type": "string",
-                                "description": "Base64 image string. Accepts either raw base64 or data URL prefixed format (e.g. 'data:image/jpeg;base64,...')",
-                            },
-                            "description": "List of base64-encoded images associated with the item.",
-                            "example": [
-                                "data:image/jpeg;base64,/9j/4AAQSkZJRgABAQAAAQABAAD...",
-                                "/9j/4AAQSkZJRgABAQAAAQABAAD...",
-                            ],
-                        },
-                    },
-                },
-                "ItemCreateRequest": {
-                    "type": "object",
-                    "required": [
-                        "name",
-                        "type",
-                        "size",
-                        "gender",
-                        "product_code",
-                        "description",
-                        "price_per_day",
-                        "quantity",
-                    ],
-                    "properties": {
-                        "name": {"type": "string"},
-                        "type": {"type": "string"},
-                        "size": {"type": "string"},
-                        "gender": {"type": "string"},
-                        "brand": {"type": "string"},
-                        "color": {"type": "string"},
-                        "quantity": {"type": "integer"},
-                        "product_code": {"type": "string"},
-                        "description": {"type": "string"},
-                        "price_per_day": {"type": "number"},
-                        "images": {
-                            "type": "array",
-                            "items": {
-                                "type": "string",
-                                "description": "Base64 image string. Accepts either raw base64 or data URL prefixed format (e.g. 'data:image/jpeg;base64,...')",
-                            },
-                            "description": "List of base64-encoded images to associate with the item.",
-                            "example": [
-                                "data:image/jpeg;base64,/9j/4AAQSkZJRgABAQAAAQABAAD..."
-                            ],
-                        },
-                    },
-                    "example": {
-                        "name": "Summer Dress",
-                        "type": "Dress",
-                        "size": "M",
-                        "gender": "Womens",
-                        "brand": "Zara",
-                        "color": "Red",
-                        "quantity": 3,
-                        "product_code": "SKU12345",
-                        "description": "Lightweight summer dress.",
-                        "price_per_day": 15.0,
-                        "images": [
-                            "data:image/jpeg;base64,/9j/4AAQSkZJRgABAQAAAQABAAD..."
-                        ],
-                    },
-                },
-                "ItemUpdateRequest": {
-                    "type": "object",
-                    "properties": {
-                        "name": {"type": "string"},
-                        "type": {"type": "string"},
-                        "size": {"type": "string"},
-                        "gender": {"type": "string"},
-                        "brand": {"type": "string"},
-                        "color": {"type": "string"},
-                        "quantity": {"type": "integer"},
-                        "product_code": {"type": "string"},
-                        "description": {"type": "string"},
-                        "price_per_day": {"type": "number"},
-                        "images": {
-                            "type": "array",
-                            "items": {
-                                "type": "string",
-                                "description": "Base64 image string. Accepts either raw base64 or data URL prefixed format (e.g. 'data:image/jpeg;base64,...')",
-                            },
-                            "description": "List of base64-encoded images to associate with the item.",
-                            "example": [
-                                "data:image/jpeg;base64,/9j/4AAQSkZJRgABAQAAAQABAAD..."
-                            ],
-                        },
-                    },
-                    "example": {
-                        "name": "Summer Dress Updated",
-                        "type": "Dress",
-                        "size": "L",
-                        "gender": "Womens",
-                        "brand": "Zara",
-                        "color": "Blue",
-                        "quantity": 5,
-                        "product_code": "SKU12345",
-                        "description": "Updated description for summer dress.",
-                        "price_per_day": 18.0,
-                        "images": [
-                            "data:image/jpeg;base64,/9j/4AAQSkZJRgABAQAAAQABAAD..."
-                        ],
-                    },
-                },
-                # Authentication Models
-                "User": {
-                    "type": "object",
-                    "properties": {
-                        "id": {"type": "integer", "example": 1},
-                        "email": {
-                            "type": "string",
-                            "format": "email",
-                            "example": "john.doe@werent.com",
-                        },
-                        "first_name": {"type": "string", "example": "John"},
-                        "last_name": {"type": "string", "example": "Doe"},
-                        "phone": {"type": "string", "example": "+1234567890"},
-                        "created_at": {"type": "string", "format": "date-time"},
-                        "updated_at": {"type": "string", "format": "date-time"},
-                        "is_active": {"type": "boolean", "example": True},
-                        "is_admin": {"type": "boolean", "example": False},
-                    },
-                },
-                "SignupRequest": {
-                    "type": "object",
-                    "required": ["email", "password", "first_name", "last_name"],
-                    "properties": {
-                        "email": {
-                            "type": "string",
-                            "format": "email",
-                            "example": "john.doe@werent.com",
-                            "description": "Valid email address",
-                        },
-                        "password": {
-                            "type": "string",
-                            "minLength": 8,
-                            "example": "SecurePass123",
-                            "description": "Password (min 8 chars, uppercase, lowercase, number)",
-                        },
-                        "first_name": {
-                            "type": "string",
-                            "minLength": 1,
-                            "maxLength": 50,
-                            "example": "John",
-                        },
-                        "last_name": {
-                            "type": "string",
-                            "minLength": 1,
-                            "maxLength": 50,
-                            "example": "Doe",
-                        },
-                        "phone": {
-                            "type": "string",
-                            "example": "+1234567890",
-                            "description": "Phone number (optional)",
-                        },
-                    },
-                },
-                "LoginRequest": {
-                    "type": "object",
-                    "required": ["email", "password"],
-                    "properties": {
-                        "email": {
-                            "type": "string",
-                            "format": "email",
-                            "example": "john.doe@werent.com",
-                        },
-                        "password": {"type": "string", "example": "SecurePass123"},
-                    },
-                },
-                "ProfileUpdateRequest": {
-                    "type": "object",
-                    "properties": {
-                        "first_name": {
-                            "type": "string",
-                            "minLength": 1,
-                            "maxLength": 50,
-                            "example": "John",
-                        },
-                        "last_name": {
-                            "type": "string",
-                            "minLength": 1,
-                            "maxLength": 50,
-                            "example": "Doe",
-                        },
-                        "phone": {"type": "string", "example": "+1234567890"},
-                    },
-                },
-                # Gear Management Models (Future)
-                "GearItem": {
-                    "type": "object",
-                    "properties": {
-                        "id": {"type": "integer", "example": 1},
-                        "name": {"type": "string", "example": "Canon EOS R5"},
-                        "category": {
-                            "type": "string",
-                            "example": "camera",
-                            "enum": ["camera", "lens", "lighting", "accessory"],
-                        },
-                        "brand": {"type": "string", "example": "Canon"},
-                        "model": {"type": "string", "example": "EOS R5"},
-                        "description": {
-                            "type": "string",
-                            "example": "Professional mirrorless camera with 45MP sensor",
-                        },
-                        "daily_rate": {"type": "number", "example": 85.00},
-                        "weekly_rate": {"type": "number", "example": 500.00},
-                        "deposit_amount": {"type": "number", "example": 1000.00},
-                        "availability_status": {
-                            "type": "string",
-                            "example": "available",
-                            "enum": [
-                                "available",
-                                "rented",
-                                "maintenance",
-                                "unavailable",
-                            ],
-                        },
-                        "condition": {
-                            "type": "string",
-                            "example": "excellent",
-                            "enum": ["excellent", "good", "fair", "poor"],
-                        },
-                        "created_at": {"type": "string", "format": "date-time"},
-                        "updated_at": {"type": "string", "format": "date-time"},
-                    },
-                },
-                "GearCreateRequest": {
-                    "type": "object",
-                    "required": ["name", "category", "brand", "daily_rate"],
-                    "properties": {
-                        "name": {"type": "string", "example": "Canon EOS R5"},
-                        "category": {
-                            "type": "string",
-                            "example": "camera",
-                            "enum": ["camera", "lens", "lighting", "accessory"],
-                        },
-                        "brand": {"type": "string", "example": "Canon"},
-                        "model": {"type": "string", "example": "EOS R5"},
-                        "description": {
-                            "type": "string",
-                            "example": "Professional mirrorless camera",
-                        },
-                        "daily_rate": {"type": "number", "example": 85.00},
-                        "weekly_rate": {"type": "number", "example": 500.00},
-                        "deposit_amount": {"type": "number", "example": 1000.00},
-                    },
-                },
-                # Rental System Models (Future)
-                "Rental": {
-                    "type": "object",
-                    "properties": {
-                        "id": {"type": "integer", "example": 1},
-                        "user_id": {"type": "integer", "example": 1},
-                        "gear_item_id": {"type": "integer", "example": 1},
-                        "start_date": {
-                            "type": "string",
-                            "format": "date",
-                            "example": "2024-01-15",
-                        },
-                        "end_date": {
-                            "type": "string",
-                            "format": "date",
-                            "example": "2024-01-20",
-                        },
-                        "total_cost": {"type": "number", "example": 425.00},
-                        "deposit_paid": {"type": "number", "example": 1000.00},
-                        "created_at": {"type": "string", "format": "date-time"},
-                        "updated_at": {"type": "string", "format": "date-time"},
-                    },
-                },
-                "RentalRequest": {
-                    "type": "object",
-                    "required": ["gear_item_id", "start_date", "end_date"],
-                    "properties": {
-                        "gear_item_id": {"type": "integer", "example": 1},
-                        "start_date": {
-                            "type": "string",
-                            "format": "date",
-                            "example": "2024-01-15",
-                        },
-                        "end_date": {
-                            "type": "string",
-                            "format": "date",
-                            "example": "2024-01-20",
-                        },
-                        "notes": {
-                            "type": "string",
-                            "example": "Needed for wedding photography",
-                        },
-                    },
-                },
-                # Review System Models
-                "Review": {
-                    "type": "object",
-                    "properties": {
-                        "id": {"type": "integer", "example": 1},
-                        "user_id": {"type": "integer", "example": 2},
-                        "item_id": {"type": "integer", "example": 10},
-                        "review_message": {
-                            "type": "string",
-                            "example": "Great quality, fast delivery!",
-                        },
-                        "rating": {
-                            "type": "integer",
-                            "minimum": 1,
-                            "maximum": 5,
-                            "example": 5,
-                        },
-                        "created_at": {
-                            "type": "string",
-                            "format": "date-time",
-                            "example": "2025-07-24T15:43:26+07:00",
-                        },
-                        "images": {
-                            "type": "array",
-                            "items": {
-                                "type": "string",
-                                "example": "https://cdn.werent.com/reviews/img1.jpg",
-                            },
-                        },
-                    },
-                },
-                "ReviewCreateRequest": {
-                    "type": "object",
-                    "required": ["review_message", "rating"],
-                    "properties": {
-                        "review_message": {
-                            "type": "string",
-                            "minLength": 5,
-                            "example": "Great quality, fast delivery!",
-                        },
-                        "rating": {
-                            "type": "integer",
-                            "minimum": 1,
-                            "maximum": 5,
-                            "example": 5,
-                        },
-                        "images": {
-                            "type": "array",
-                            "items": {
-                                "type": "string",
-                                "example": "https://cdn.werent.com/reviews/img1.jpg",
-                            },
-                            "description": "Optional image URLs for the review",
-                        },
-                    },
-                    "example": {
-                        "review_message": "Great quality, fast delivery!",
-                        "rating": 5,
-                    },
-                },
-                "ReviewUpdateRequest": {
-                    "type": "object",
-                    "properties": {
-                        "review_message": {
-                            "type": "string",
-                            "minLength": 5,
-                            "example": "Updated review message.",
-                        },
-                        "rating": {
-                            "type": "integer",
-                            "minimum": 1,
-                            "maximum": 5,
-                            "example": 4,
-                        },
-                    },
-                    "example": {
-                        "review_message": "Updated review message.",
-                        "rating": 4,
-                    },
-                },
-                # Response Models
-                "SignupSuccessResponse": {
-                    "type": "object",
-                    "properties": {
-                        "success": {"type": "boolean", "example": True},
-                        "message": {
-                            "type": "string",
-                            "example": "User created successfully",
-                        },
-                        "data": {
-                            "type": "object",
-                            "properties": {
-                                "user": {"$ref": "#/components/schemas/User"}
-                            },
-                        },
-                    },
-                },
-                "LoginSuccessResponse": {
-                    "type": "object",
-                    "properties": {
-                        "success": {"type": "boolean", "example": True},
-                        "message": {"type": "string", "example": "Login successful"},
-                        "data": {
-                            "type": "object",
-                            "properties": {
-                                "user": {"$ref": "#/components/schemas/User"},
-                                "access_token": {
-                                    "type": "string",
-                                    "example": "eyJhbGciOiJIUzI1NiIsInR5cCI6IkpXVCJ9...",
-                                    "description": "JWT access token (expires in 15 minutes)",
-                                },
-                                "refresh_token": {
-                                    "type": "string",
-                                    "example": "eyJhbGciOiJIUzI1NiIsInR5cCI6IkpXVCJ9...",
-                                    "description": "JWT refresh token (expires in 30 days)",
-                                },
-                            },
-                        },
-                    },
-                },
-                "RefreshTokenResponse": {
-                    "type": "object",
-                    "properties": {
-                        "success": {"type": "boolean", "example": True},
-                        "message": {
-                            "type": "string",
-                            "example": "Access token refreshed successfully",
-                        },
-                        "data": {
-                            "type": "object",
-                            "properties": {
-                                "access_token": {
-                                    "type": "string",
-                                    "example": "eyJhbGciOiJIUzI1NiIsInR5cCI6IkpXVCJ9...",
-                                    "description": "New JWT access token (expires in 15 minutes)",
-                                }
-                            },
-                        },
-                    },
-                },
-                "ProfileResponse": {
-                    "type": "object",
-                    "properties": {
-                        "success": {"type": "boolean", "example": True},
-                        "message": {
-                            "type": "string",
-                            "example": "Profile retrieved successfully",
-                        },
-                        "data": {
-                            "type": "object",
-                            "properties": {
-                                "user": {"$ref": "#/components/schemas/User"}
-                            },
-                        },
-                    },
-                },
-                "ErrorResponse": {
-                    "type": "object",
-                    "properties": {
-                        "success": {"type": "boolean", "example": False},
-                        "error": {"type": "string", "example": "Invalid email format"},
-                        "error_code": {"type": "string", "example": "VALIDATION_ERROR"},
-                        "details": {"type": "object"},
-                    },
-                },
-                "ValidationErrorResponse": {
-                    "type": "object",
-                    "properties": {
-                        "success": {"type": "boolean", "example": False},
-                        "error": {"type": "string", "example": "Validation failed"},
-                        "error_code": {"type": "string", "example": "VALIDATION_ERROR"},
-                        "details": {
-                            "type": "object",
-                            "properties": {
-                                "field_errors": {
-                                    "type": "object",
-                                    "example": {
-                                        "email": "Invalid email format",
-                                        "password": "Password must be at least 8 characters",
-                                    },
-                                }
-                            },
-                        },
-                    },
-                },
-            },
-        },
-        "paths": {
-            "/items": {
-                "get": {
-                    "tags": ["Item"],
-                    "summary": "List all available items",
-                    "security": [{"BearerAuth": []}],
-                    "responses": {
-                        "200": {
-                            "description": "List of items",
-                            "content": {
-                                "application/json": {
-                                    "schema": {
-                                        "type": "array",
-                                        "items": {"$ref": "#/components/schemas/Item"},
-                                    }
-                                }
-                            },
-                        }
-                    },
-                },
-                "post": {
-                    "tags": ["Item"],
-                    "summary": "Create a new item (admin only)",
-                    "security": [{"BearerAuth": []}],
-                    "requestBody": {
-                        "required": True,
-                        "content": {
-                            "application/json": {
-                                "schema": {
-                                    "$ref": "#/components/schemas/ItemCreateRequest"
-                                }
-                            }
-                        },
-                    },
-                    "responses": {
-                        "201": {
-                            "description": "Item created successfully",
-                            "content": {
-                                "application/json": {
-                                    "schema": {"$ref": "#/components/schemas/Item"}
-                                }
-                            },
-                        },
-                        "403": {"description": "Admin access required"},
-                    },
-                },
-            },
-            "/items/{item_id}": {
-                "get": {
-                    "tags": ["Item"],
-                    "summary": "Get item details",
-                    "security": [{"BearerAuth": []}],
-                    "parameters": [
-                        {
-                            "name": "item_id",
-                            "in": "path",
-                            "required": True,
-                            "schema": {"type": "integer"},
-                        }
-                    ],
-                    "responses": {
-                        "200": {
-                            "description": "Item details",
-                            "content": {
-                                "application/json": {
-                                    "schema": {"$ref": "#/components/schemas/Item"}
-                                }
-                            },
-                        },
-                        "404": {"description": "Item not found"},
-                    },
-                },
-                "put": {
-                    "tags": ["Item"],
-                    "summary": "Update item (admin only)",
-                    "security": [{"BearerAuth": []}],
-                    "parameters": [
-                        {
-                            "name": "item_id",
-                            "in": "path",
-                            "required": True,
-                            "schema": {"type": "integer"},
-                        }
-                    ],
-                    "requestBody": {
-                        "required": True,
-                        "content": {
-                            "application/json": {
-                                "schema": {
-                                    "$ref": "#/components/schemas/ItemUpdateRequest"
-                                }
-                            }
-                        },
-                    },
-                    "responses": {
-                        "200": {
-                            "description": "Item updated successfully",
-                            "content": {
-                                "application/json": {
-                                    "schema": {"$ref": "#/components/schemas/Item"}
-                                }
-                            },
-                        },
-                        "403": {"description": "Admin access required"},
-                        "404": {"description": "Item not found"},
-                    },
-                },
-                "delete": {
-                    "tags": ["Item"],
-                    "summary": "Delete item (admin only)",
-                    "security": [{"BearerAuth": []}],
-                    "parameters": [
-                        {
-                            "name": "item_id",
-                            "in": "path",
-                            "required": True,
-                            "schema": {"type": "integer"},
-                        }
-                    ],
-                    "responses": {
-                        "204": {"description": "Item deleted successfully"},
-                        "403": {"description": "Admin access required"},
-                        "404": {"description": "Item not found"},
-                    },
-                },
-            },
-            # Authentication Endpoints
-            "/api/auth/signup": {
-                "post": {
-                    "tags": ["Authentication"],
-                    "summary": "Register a new user account",
-                    "description": "Register a new user account with email and password. Does not create JWT session - use login endpoint to authenticate.",
-                    "requestBody": {
-                        "required": True,
-                        "content": {
-                            "application/json": {
-                                "schema": {"$ref": "#/components/schemas/SignupRequest"}
-                            }
-                        },
-                    },
-                    "responses": {
-                        "201": {
-                            "description": "User created successfully",
-                            "content": {
-                                "application/json": {
-                                    "schema": {
-                                        "$ref": "#/components/schemas/SignupSuccessResponse"
-                                    }
-                                }
-                            },
-                        },
-                        "400": {
-                            "description": "Bad request",
-                            "content": {
-                                "application/json": {
-                                    "schema": {
-                                        "$ref": "#/components/schemas/ErrorResponse"
-                                    }
-                                }
-                            },
-                        },
-                        "409": {
-                            "description": "Email already registered",
-                            "content": {
-                                "application/json": {
-                                    "schema": {
-                                        "$ref": "#/components/schemas/ErrorResponse"
-                                    }
-                                }
-                            },
-                        },
-                        "422": {
-                            "description": "Validation error",
-                            "content": {
-                                "application/json": {
-                                    "schema": {
-                                        "$ref": "#/components/schemas/ValidationErrorResponse"
-                                    }
-                                }
-                            },
-                        },
-                    },
-                }
-            },
-            "/api/auth/login": {
-                "post": {
-                    "tags": ["Authentication"],
-                    "summary": "Authenticate user and return JWT tokens",
-                    "description": "Authenticate user with email and password. Returns both access token (15 min expiry) and refresh token (30 day expiry).",
-                    "requestBody": {
-                        "required": True,
-                        "content": {
-                            "application/json": {
-                                "schema": {"$ref": "#/components/schemas/LoginRequest"}
-                            }
-                        },
-                    },
-                    "responses": {
-                        "200": {
-                            "description": "Login successful",
-                            "content": {
-                                "application/json": {
-                                    "schema": {
-                                        "$ref": "#/components/schemas/LoginSuccessResponse"
-                                    }
-                                }
-                            },
-                        },
-                        "400": {
-                            "description": "Bad request",
-                            "content": {
-                                "application/json": {
-                                    "schema": {
-                                        "$ref": "#/components/schemas/ErrorResponse"
-                                    }
-                                }
-                            },
-                        },
-                        "401": {
-                            "description": "Unauthorized",
-                            "content": {
-                                "application/json": {
-                                    "schema": {
-                                        "$ref": "#/components/schemas/ErrorResponse"
-                                    }
-                                }
-                            },
-                        },
-                    },
-                }
-            },
-            "/api/auth/profile": {
-                "get": {
-                    "tags": ["Authentication"],
-                    "summary": "Get current user's profile",
-                    "description": "Retrieve current user's profile information",
-                    "security": [{"BearerAuth": []}],
-                    "responses": {
-                        "200": {
-                            "description": "Profile retrieved successfully",
-                            "content": {
-                                "application/json": {
-                                    "schema": {
-                                        "$ref": "#/components/schemas/ProfileResponse"
-                                    }
-                                }
-                            },
-                        },
-                        "401": {
-                            "description": "Unauthorized",
-                            "content": {
-                                "application/json": {
-                                    "schema": {
-                                        "$ref": "#/components/schemas/ErrorResponse"
-                                    }
-                                }
-                            },
-                        },
-                        "404": {
-                            "description": "User not found",
-                            "content": {
-                                "application/json": {
-                                    "schema": {
-                                        "$ref": "#/components/schemas/ErrorResponse"
-                                    }
-                                }
-                            },
-                        },
-                    },
-                },
-                "put": {
-                    "tags": ["Authentication"],
-                    "summary": "Update user profile",
-                    "description": "Update current user's profile information",
-                    "security": [{"BearerAuth": []}],
-                    "requestBody": {
-                        "required": True,
-                        "content": {
-                            "application/json": {
-                                "schema": {
-                                    "$ref": "#/components/schemas/ProfileUpdateRequest"
-                                }
-                            }
-                        },
-                    },
-                    "responses": {
-                        "200": {
-                            "description": "Profile updated successfully",
-                            "content": {
-                                "application/json": {
-                                    "schema": {
-                                        "$ref": "#/components/schemas/ProfileResponse"
-                                    }
-                                }
-                            },
-                        },
-                        "400": {"description": "Bad request"},
-                        "401": {"description": "Unauthorized"},
-                        "404": {"description": "User not found"},
-                        "422": {"description": "Validation error"},
-                    },
-                },
-            },
-            "/api/auth/refresh": {
-                "post": {
-                    "tags": ["Authentication"],
-                    "summary": "Refresh access token",
-                    "description": "Generate a new access token using a valid refresh token. Use this when the access token expires (after 15 minutes).",
-                    "security": [{"BearerAuth": []}],
-                    "responses": {
-                        "200": {
-                            "description": "Access token refreshed successfully",
-                            "content": {
-                                "application/json": {
-                                    "schema": {
-                                        "$ref": "#/components/schemas/RefreshTokenResponse"
-                                    }
-                                }
-                            },
-                        },
-                        "401": {
-                            "description": "Unauthorized - Invalid or expired refresh token",
-                            "content": {
-                                "application/json": {
-                                    "schema": {
-                                        "$ref": "#/components/schemas/ErrorResponse"
-                                    }
-                                }
-                            },
-                        },
-                        "404": {
-                            "description": "User not found",
-                            "content": {
-                                "application/json": {
-                                    "schema": {
-                                        "$ref": "#/components/schemas/ErrorResponse"
-                                    }
-                                }
-                            },
-                        },
-                    },
-                }
-            },
-            # Future Gear Management Endpoints (Placeholder)
-            "/api/gear": {
-                "get": {
-                    "tags": ["Gear Management"],
-                    "summary": "[Coming Soon] List all available gear",
-                    "description": "Retrieve a paginated list of all available gear items",
-                    "parameters": [
-                        {
-                            "name": "category",
-                            "in": "query",
-                            "description": "Filter by gear category",
-                            "schema": {
-                                "type": "string",
-                                "enum": ["camera", "lens", "lighting", "accessory"],
-                            },
-                        },
-                        {
-                            "name": "availability_status",
-                            "in": "query",
-                            "description": "Filter by availability status",
-                            "schema": {
-                                "type": "string",
-                                "enum": ["available", "rented", "maintenance"],
-                            },
-                        },
-                        {
-                            "name": "page",
-                            "in": "query",
-                            "description": "Page number for pagination",
-                            "schema": {"type": "integer", "minimum": 1, "default": 1},
-                        },
-                        {
-                            "name": "limit",
-                            "in": "query",
-                            "description": "Number of items per page",
-                            "schema": {
-                                "type": "integer",
-                                "minimum": 1,
-                                "maximum": 100,
-                                "default": 20,
-                            },
-                        },
-                    ],
-                    "responses": {
-                        "200": {"description": "List of gear items"},
-                        "400": {"description": "Bad request"},
-                    },
-                },
-                "post": {
-                    "tags": ["Gear Management"],
-                    "summary": "[Coming Soon] Add new gear item",
-                    "description": "Add a new gear item to the inventory (Admin only)",
-                    "security": [{"BearerAuth": []}],
-                    "requestBody": {
-                        "required": True,
-                        "content": {
-                            "application/json": {
-                                "schema": {
-                                    "$ref": "#/components/schemas/GearCreateRequest"
-                                }
-                            }
-                        },
-                    },
-                    "responses": {
-                        "201": {"description": "Gear item created successfully"},
-                        "400": {"description": "Bad request"},
-                        "401": {"description": "Unauthorized"},
-                        "403": {"description": "Admin access required"},
-                    },
-                },
-            },
-            "/api/gear/{gear_id}": {
-                "get": {
-                    "tags": ["Gear Management"],
-                    "summary": "[Coming Soon] Get gear item details",
-                    "description": "Retrieve detailed information about a specific gear item",
-                    "parameters": [
-                        {
-                            "name": "gear_id",
-                            "in": "path",
-                            "required": True,
-                            "description": "ID of the gear item",
-                            "schema": {"type": "integer"},
-                        }
-                    ],
-                    "responses": {
-                        "200": {"description": "Gear item details"},
-                        "404": {"description": "Gear item not found"},
-                    },
-                }
-            },
-            # Future Rental Management Endpoints (Placeholder)
-            "/api/rentals": {
-                "get": {
-                    "tags": ["Rental System"],
-                    "summary": "[Coming Soon] List user's rentals",
-                    "description": "Retrieve a list of current user's rental history",
-                    "security": [{"BearerAuth": []}],
-                    "responses": {
-                        "200": {"description": "List of user rentals"},
-                        "401": {"description": "Unauthorized"},
-                    },
-                },
-                "post": {
-                    "tags": ["Rental System"],
-                    "summary": "[Coming Soon] Create new rental",
-                    "description": "Create a new rental booking for gear item",
-                    "security": [{"BearerAuth": []}],
-                    "requestBody": {
-                        "required": True,
-                        "content": {
-                            "application/json": {
-                                "schema": {"$ref": "#/components/schemas/RentalRequest"}
-                            }
-                        },
-                    },
-                    "responses": {
-                        "201": {"description": "Rental created successfully"},
-                        "400": {"description": "Bad request"},
-                        "401": {"description": "Unauthorized"},
-                        "409": {"description": "Gear not available for selected dates"},
-                    },
-                },
-            },
-            # Review Endpoints
-            "/items/{item_id}/reviews": {
-                "get": {
-                    "tags": ["Review"],
-                    "summary": "List all reviews for an item",
-                    "description": "Retrieve all reviews for a specific item.",
-                    "parameters": [
-                        {
-                            "name": "item_id",
-                            "in": "path",
-                            "required": True,
-                            "description": "ID of the item",
-                            "schema": {"type": "integer"},
-                        }
-                    ],
-                    "responses": {
-                        "200": {
-                            "description": "List of reviews",
-                            "content": {
-                                "application/json": {
-                                    "schema": {
-                                        "type": "object",
-                                        "properties": {
-                                            "success": {
-                                                "type": "boolean",
-                                                "example": True,
-                                            },
-                                            "data": {
-                                                "type": "object",
-                                                "properties": {
-                                                    "reviews": {
-                                                        "type": "array",
-                                                        "items": {
-                                                            "$ref": "#/components/schemas/Review"
-                                                        },
-                                                    }
-                                                },
-                                            },
-                                        },
-                                    }
-                                }
-                            },
-                        },
-                        "404": {"description": "Item not found"},
-                    },
-                },
-                "post": {
-                    "tags": ["Review"],
-                    "summary": "Create a review for an item",
-                    "description": "Create a new review for an item. Requires authentication.",
-                    "security": [{"BearerAuth": []}],
-                    "parameters": [
-                        {
-                            "name": "item_id",
-                            "in": "path",
-                            "required": True,
-                            "description": "ID of the item",
-                            "schema": {"type": "integer"},
-                        }
-                    ],
-                    "requestBody": {
-                        "required": True,
-                        "content": {
-                            "application/json": {
-                                "schema": {
-                                    "$ref": "#/components/schemas/ReviewCreateRequest"
-                                },
-                                "example": {
-                                    "review_message": "Great quality, fast delivery!",
-                                    "rating": 5,
-                                },
-                            }
-                        },
-                    },
-                    "responses": {
-                        "201": {
-                            "description": "Review created successfully",
-                            "content": {
-                                "application/json": {
-                                    "schema": {"$ref": "#/components/schemas/Review"}
-                                }
-                            },
-                        },
-                        "400": {"description": "Bad request"},
-                        "401": {"description": "Unauthorized"},
-                        "403": {
-                            "description": "User already reviewed this item or not allowed"
-                        },
-                        "404": {"description": "Item not found"},
-                    },
-                },
-            },
-            "/reviews/{review_id}": {
-                "put": {
-                    "tags": ["Review"],
-                    "summary": "Update a review",
-                    "description": "Update an existing review. Only the review owner can update. Requires authentication.",
-                    "security": [{"BearerAuth": []}],
-                    "parameters": [
-                        {
-                            "name": "review_id",
-                            "in": "path",
-                            "required": True,
-                            "description": "ID of the review to update",
-                            "schema": {"type": "integer"},
-                        }
-                    ],
-                    "requestBody": {
-                        "required": True,
-                        "content": {
-                            "application/json": {
-                                "schema": {
-                                    "$ref": "#/components/schemas/ReviewUpdateRequest"
-                                },
-                                "example": {
-                                    "review_message": "Updated review message.",
-                                    "rating": 4,
-                                    "images": [
-                                        "https://cdn.werent.com/reviews/img2.jpg"
-                                    ],
-                                },
-                            }
-                        },
-                    },
-                    "responses": {
-                        "200": {
-                            "description": "Review updated successfully",
-                            "content": {
-                                "application/json": {
-                                    "schema": {"$ref": "#/components/schemas/Review"}
-                                }
-                            },
-                        },
-                        "400": {"description": "Bad request"},
-                        "401": {"description": "Unauthorized"},
-                        "403": {"description": "Forbidden: Not the review owner"},
-                        "404": {"description": "Review not found"},
-                    },
-                },
-                "delete": {
-                    "tags": ["Review"],
-                    "summary": "Delete a review",
-                    "description": "Delete a review. Only the review owner can delete. Requires authentication.",
-                    "security": [{"BearerAuth": []}],
-                    "parameters": [
-                        {
-                            "name": "review_id",
-                            "in": "path",
-                            "required": True,
-                            "description": "ID of the review to delete",
-                            "schema": {"type": "integer"},
-                        }
-                    ],
-                    "responses": {
-                        "204": {"description": "Review deleted successfully"},
-                        "401": {"description": "Unauthorized"},
-                        "403": {"description": "Forbidden: Not the review owner"},
-                        "404": {"description": "Review not found"},
-                    },
-                },
-            },
-        },
-        "tags": [
-            {
-                "name": "Authentication",
-                "description": "User authentication and account management",
-            },
-            {
-                "name": "Gear Management",
-                "description": "Camera equipment catalog and inventory (Coming Soon)",
-            },
-            {
-                "name": "Rental System",
-                "description": "Equipment booking and rental management (Coming Soon)",
-            },
-            {
-                "name": "Review",
-                "description": "User reviews and ratings for items.",
-            },
-            {"name": "Admin", "description": "Administrative endpoints (Coming Soon)"},
-        ],
-=======
             "securitySchemes": get_security_schemes(),
             "schemas": get_all_schemas(),
         },
         "paths": get_all_paths(),
         "tags": get_tags(),
->>>>>>> 5df903e8
     }
 
 
